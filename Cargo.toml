[package]
name = "dotscope"
<<<<<<< HEAD
version = "0.2.1"
=======
version = "0.3.0"
>>>>>>> f8ced21f
authors = ["Johann Kempter <admin@binflip.rs>"]
edition = "2021"
description = "A high-performance, cross-platform framework for analyzing and reverse engineering .NET PE executables"
license = "Apache-2.0"
repository = "https://github.com/BinFlip/dotscope"
homepage = "https://github.com/BinFlip/dotscope"
documentation = "https://docs.rs/dotscope"
keywords = ["dotnet", "cil", "assembly", "reverse-engineering", "metadata"]
categories = ["parsing", "development-tools", "encoding"]
readme = "README.md"

[package.metadata.docs.rs]
all-features = true
rustdoc-args = ["--cfg", "docsrs"]

[dependencies]
thiserror = "2.0.12"
uguid = "2.2.1"
widestring = "1.1.0"
strum = { version = "0.27.1", features = ["derive"]}
memmap2 = "0.9.5"
#goblin = "0.10.0"
# Currently a fork of mine, that includes crash fixes which have not yet been merged into master
goblin = { version = "0.10.0", git= "https://github.com/BinFlip/goblin.git", branch = "pe.relocation.parse_with_opts_crash"}
ouroboros = "0.18.5"
sha1 = "0.10.6"
md-5 = "0.10.6"
bitflags = "2.9.0"
dashmap = "6.1.0"
crossbeam-skiplist = "0.1.3"
rayon = "1.10.0"
boxcar = "0.2.13"
<<<<<<< HEAD
=======
quick-xml = "0.37.5"
>>>>>>> f8ced21f

[dev-dependencies]
criterion = "0.6.0"

[[bench]]
name = "cilobject"
harness = false

[profile.bench]
debug = true
lto="fat"
opt-level = 3

[profile.release]
lto="fat"
opt-level = 3<|MERGE_RESOLUTION|>--- conflicted
+++ resolved
@@ -1,10 +1,6 @@
 [package]
 name = "dotscope"
-<<<<<<< HEAD
-version = "0.2.1"
-=======
 version = "0.3.0"
->>>>>>> f8ced21f
 authors = ["Johann Kempter <admin@binflip.rs>"]
 edition = "2021"
 description = "A high-performance, cross-platform framework for analyzing and reverse engineering .NET PE executables"
@@ -37,10 +33,7 @@
 crossbeam-skiplist = "0.1.3"
 rayon = "1.10.0"
 boxcar = "0.2.13"
-<<<<<<< HEAD
-=======
 quick-xml = "0.37.5"
->>>>>>> f8ced21f
 
 [dev-dependencies]
 criterion = "0.6.0"
