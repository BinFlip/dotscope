--- conflicted
+++ resolved
@@ -21,13 +21,8 @@
 uguid = "2.2.1"
 widestring = "1.2.0"
 strum = { version = "0.27.2", features = ["derive"]}
-<<<<<<< HEAD
-memmap2 = "0.9.7"
 tempfile = "3.21.0"
-=======
 memmap2 = "0.9.8"
-tempfile = "3.20.0"
->>>>>>> f3658a59
 #goblin = "0.10.0"
 # Currently a fork of mine, that includes crash fixes which have not yet been merged into master
 goblin = { version = "0.10.0", git= "https://github.com/BinFlip/goblin.git", branch = "pe.relocation.parse_with_opts_crash"}
