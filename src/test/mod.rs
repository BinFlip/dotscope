--- conflicted
+++ resolved
@@ -84,30 +84,8 @@
 mod helpers;
 pub mod scenarios;
 
-<<<<<<< HEAD
-// Helper function to create a CilType
-pub fn create_cil_type(
-    token: Token,
-    namespace: &str,
-    name: &str,
-    external: Option<CilTypeReference>,
-) -> CilTypeRc {
-    Arc::new(CilType::new(
-        token,
-        namespace.to_string(),
-        name.to_string(),
-        external,
-        None,
-        0,
-        Arc::new(boxcar::Vec::new()),
-        Arc::new(boxcar::Vec::new()),
-        Some(CilFlavor::Class),
-    ))
-}
-=======
 // Re-export the windowsbase module
 pub use windowsbase::*;
->>>>>>> f8ced21f
 
 // Re-export builder modules for convenience
 pub use builders::*;
