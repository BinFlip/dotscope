use std::{sync::Arc, sync::Weak};

use crate::{
    metadata::{
        method::MethodRef,
        signatures::SignatureMethod,
        tables::{
            AssemblyRc, AssemblyRefRc, DeclSecurityRc, EventRc, ExportedTypeRc, FieldRc, FileRc,
            GenericParamConstraintRc, GenericParamRc, InterfaceImplRc, MemberRefRc, MethodSpecList,
            MethodSpecRc, ModuleRc, ModuleRefRc, ParamRc, PropertyRc, StandAloneSigRc,
        },
        typesystem::{CilPrimitive, CilPrimitiveKind, CilType, CilTypeRc},
    },
    prelude::{GenericParamList, Token},
};

/// A vector that holds `CilTypeRef` instances (weak references)
pub type CilTypeRefList = Arc<boxcar::Vec<CilTypeRef>>;

/// A smart reference to a `CilType` that automatically handles weak references
/// to prevent circular reference memory leaks while providing a clean API
#[derive(Clone, Debug)]
pub struct CilTypeRef {
    weak_ref: Weak<CilType>,
}

impl CilTypeRef {
    /// Create a new `CilTypeRef` from a strong reference
    pub fn new(strong_ref: &CilTypeRc) -> Self {
        Self {
            weak_ref: Arc::downgrade(strong_ref),
        }
    }

    /// Get a strong reference to the type, returning None if the type has been dropped
    #[must_use]
    pub fn upgrade(&self) -> Option<CilTypeRc> {
        self.weak_ref.upgrade()
    }

    /// Get a strong reference to the type, panicking if the type has been dropped
    /// Use this when you're certain the type should still exist
    ///
    /// # Panics
    /// Panics if the type has been dropped and the weak reference cannot be upgraded.
    #[must_use]
    pub fn expect(&self, msg: &str) -> CilTypeRc {
        self.weak_ref.upgrade().expect(msg)
    }

    /// Check if the referenced type is still alive
    #[must_use]
    pub fn is_valid(&self) -> bool {
        self.weak_ref.strong_count() > 0
    }

    // ToDo: These accessors are inefficient, creating copies in exchange for a clean API.
    /// Get the token of the referenced type (if still alive)
    #[must_use]
    pub fn token(&self) -> Option<Token> {
        self.upgrade().map(|t| t.token)
    }

    /// Get the name of the referenced type (if still alive)
    #[must_use]
    pub fn name(&self) -> Option<String> {
        self.upgrade().map(|t| t.name.clone())
    }

    /// Get the namespace of the referenced type (if still alive)
    #[must_use]
    pub fn namespace(&self) -> Option<String> {
        self.upgrade().map(|t| t.namespace.clone())
    }

    /// Get the `nested_types` collection of the referenced type (if still alive)
    #[must_use]
    pub fn nested_types(&self) -> Option<CilTypeRefList> {
        self.upgrade().map(|t| t.nested_types.clone())
    }

    /// Get the `generic_params` collection of the referenced type (if still alive)
    #[must_use]
    pub fn generic_params(&self) -> Option<GenericParamList> {
        self.upgrade().map(|t| t.generic_params.clone())
    }

    /// Get the `generic_args` collection of the referenced type (if still alive)
    #[must_use]
    pub fn generic_args(&self) -> Option<MethodSpecList> {
        self.upgrade().map(|t| t.generic_args.clone())
    }

    /// Check if this type reference is compatible with another type
    ///
    /// # Arguments
    /// * `other` - The other type to check compatibility against
    ///
    /// # Returns
    /// `true` if this type is compatible with the other type, `false` if incompatible or if the reference is invalid
    #[must_use]
    pub fn is_compatible_with(&self, other: &CilType) -> bool {
        if let Some(this_type) = self.upgrade() {
            this_type.is_compatible_with(other)
        } else {
            false
        }
    }

    /// Check if this type reference can accept a constant value
    ///
    /// # Arguments  
    /// * `constant` - The constant value to check
    ///
    /// # Returns
    /// `true` if this type can accept the constant, `false` if not or if the reference is invalid
    #[must_use]
    pub fn accepts_constant(&self, constant: &CilPrimitive) -> bool {
        if let Some(this_type) = self.upgrade() {
            this_type.accepts_constant(constant)
        } else {
            false
        }
    }
}

impl From<CilTypeRc> for CilTypeRef {
    fn from(strong_ref: CilTypeRc) -> Self {
        Self::new(&strong_ref)
    }
}

/// A single dimension of an array
#[derive(Debug, Clone, PartialEq, Default)]
pub struct ArrayDimensions {
    /// The size of this dimension
    pub size: Option<u32>,
    /// The lower bound of this dimension (lowest index that can be used to access an element)
    pub lower_bound: Option<u32>,
}

#[allow(missing_docs)]
#[derive(Clone)]
/// Represents a reference to a table type item (which is fully resolved and owns the data)
/// Similar to `CodedIndex` but with resolved rerefences
pub enum CilTypeReference {
    TypeRef(CilTypeRef),
    TypeDef(CilTypeRef),
    TypeSpec(CilTypeRef),
    Field(FieldRc),
    Param(ParamRc),
    Property(PropertyRc),
    MethodDef(MethodRef),
    InterfaceImpl(InterfaceImplRc),
    MemberRef(MemberRefRc),
    Module(ModuleRc),
    DeclSecurity(DeclSecurityRc),
    Event(EventRc),
    StandAloneSig(StandAloneSigRc),
    ModuleRef(ModuleRefRc),
    Assembly(AssemblyRc),
    AssemblyRef(AssemblyRefRc),
    File(FileRc),
    ExportedType(ExportedTypeRc),
    //ManifestResource(ManifestResourceRc),
    GenericParam(GenericParamRc),
    GenericParamConstraint(GenericParamConstraintRc),
    MethodSpec(MethodSpecRc),
    None,
}

#[allow(non_snake_case, dead_code, missing_docs)]
/// Possible bytes that represent varioud 'Types' for a signature - from coreclr
pub mod ELEMENT_TYPE {
    //Marks end of a list
    pub const END: u8 = 0x00;
    pub const VOID: u8 = 0x01;
    pub const BOOLEAN: u8 = 0x02;
    pub const CHAR: u8 = 0x03;
    pub const I1: u8 = 0x04;
    pub const U1: u8 = 0x05;
    pub const I2: u8 = 0x06;
    pub const U2: u8 = 0x07;
    pub const I4: u8 = 0x08;
    pub const U4: u8 = 0x09;
    pub const I8: u8 = 0x0a;
    pub const U8: u8 = 0x0b;
    pub const R4: u8 = 0x0c;
    pub const R8: u8 = 0x0d;
    pub const STRING: u8 = 0x0e;
    // Followed by type
    pub const PTR: u8 = 0x0f;
    // Followed by type
    pub const BYREF: u8 = 0x10;
    // Followed by TypeDef or TypeRef token
    pub const VALUETYPE: u8 = 0x11;
    // Followed by TypeDef or TypeRef token
    pub const CLASS: u8 = 0x12;
    // Generic parameter in a generic type definition, represented as number
    pub const VAR: u8 = 0x13;
    // type rank boundsCount bound1 … loCount lo1 …
    pub const ARRAY: u8 = 0x14;
    // Generic type instantiation. Followed by type type-arg-count type-1 ... type-n
    pub const GENERICINST: u8 = 0x15;
    pub const TYPEDBYREF: u8 = 0x16;
    // System.IntPtr
    pub const I: u8 = 0x18;
    // System.UIntPtr
    pub const U: u8 = 0x19;
    // Followed by full method signature
    pub const FNPTR: u8 = 0x1b;
    // System.Object
    pub const OBJECT: u8 = 0x1c;
    // Single-dim array with 0 lower bound
    pub const SZARRAY: u8 = 0x1d;
    // Generic parameter in a generic method definition,represented as number
    pub const MVAR: u8 = 0x1e;
    // Required modifier : followed by a TypeDef or TypeRef token
    pub const CMOD_REQD: u8 = 0x1f;
    // Optional modifier : followed by a TypeDef or TypeRef token
    pub const CMOD_OPT: u8 = 0x20;
    // Implemented within the CLI
    pub const INTERNAL: u8 = 0x21;
    // Or’d with following element types
    pub const MODIFIER: u8 = 0x40;
    // Sentinel for vararg method signature
    pub const SENTINEL: u8 = 0x41;
    // Denotes a local variable that points at a pinned object
    pub const PINNED: u8 = 0x45;
}

/// CIL type modifier (required or optional)
pub struct CilModifier {
    /// Is this modifier required or optional?
    pub required: bool,
    /// The modifier to apply
    pub modifier: CilTypeRef,
}

#[allow(missing_docs)]
/// Represents complex type flavors in the type system
#[derive(Debug, Clone, PartialEq)]
pub enum CilFlavor {
    // Base primitive types
    Void,
    Boolean,
    Char,
    I1,
    U1,
    I2,
    U2,
    I4,
    U4,
    I8,
    U8,
    R4,
    R8,
    I,
    U,
    Object,
    String,

    // Complex types
    Array {
        /// The rank (number of dimensions)
        rank: u32,
        /// Details about each dimension
        dimensions: Vec<ArrayDimensions>,
    },
    Pointer,
    ByRef,
    GenericInstance,
    Pinned,
    FnPtr {
        /// The method signature
        signature: SignatureMethod,
    },
    GenericParameter {
        /// Index in the generic parameters list
        index: u32,
        /// Whether it's a method parameter (true) or type parameter (false)
        method: bool,
    },

    // Type categories
    Class,
    ValueType,
    Interface,

    // Fallback
    Unknown,
}

impl CilFlavor {
    /// Check if this is a primitive type
    #[must_use]
    pub fn is_primitive(&self) -> bool {
        matches!(
            self,
            CilFlavor::Void
                | CilFlavor::Boolean
                | CilFlavor::Char
                | CilFlavor::I1
                | CilFlavor::U1
                | CilFlavor::I2
                | CilFlavor::U2
                | CilFlavor::I4
                | CilFlavor::U4
                | CilFlavor::I8
                | CilFlavor::U8
                | CilFlavor::R4
                | CilFlavor::R8
                | CilFlavor::I
                | CilFlavor::U
                | CilFlavor::Object
                | CilFlavor::String
        )
    }

    /// Check if this is a value type
    #[must_use]
    pub fn is_value_type(&self) -> bool {
        matches!(
            self,
            CilFlavor::Boolean
                | CilFlavor::Char
                | CilFlavor::I1
                | CilFlavor::U1
                | CilFlavor::I2
                | CilFlavor::U2
                | CilFlavor::I4
                | CilFlavor::U4
                | CilFlavor::I8
                | CilFlavor::U8
                | CilFlavor::R4
                | CilFlavor::R8
                | CilFlavor::I
                | CilFlavor::U
                | CilFlavor::ValueType
        )
    }

    /// Check if this is a reference type
    #[must_use]
    pub fn is_reference_type(&self) -> bool {
        matches!(
            self,
            CilFlavor::Object | CilFlavor::String | CilFlavor::Class | CilFlavor::Array { .. }
        )
    }

    /// Try to convert to a `CilPrimitive` if this is a primitive type
    #[must_use]
    pub fn to_primitive_kind(&self) -> Option<CilPrimitiveKind> {
        match self {
            CilFlavor::Void => Some(CilPrimitiveKind::Void),
            CilFlavor::Boolean => Some(CilPrimitiveKind::Boolean),
            CilFlavor::Char => Some(CilPrimitiveKind::Char),
            CilFlavor::I1 => Some(CilPrimitiveKind::I1),
            CilFlavor::U1 => Some(CilPrimitiveKind::U1),
            CilFlavor::I2 => Some(CilPrimitiveKind::I2),
            CilFlavor::U2 => Some(CilPrimitiveKind::U2),
            CilFlavor::I4 => Some(CilPrimitiveKind::I4),
            CilFlavor::U4 => Some(CilPrimitiveKind::U4),
            CilFlavor::I8 => Some(CilPrimitiveKind::I8),
            CilFlavor::U8 => Some(CilPrimitiveKind::U8),
            CilFlavor::R4 => Some(CilPrimitiveKind::R4),
            CilFlavor::R8 => Some(CilPrimitiveKind::R8),
            CilFlavor::I => Some(CilPrimitiveKind::I),
            CilFlavor::U => Some(CilPrimitiveKind::U),
            CilFlavor::Object => Some(CilPrimitiveKind::Object),
            CilFlavor::String => Some(CilPrimitiveKind::String),
            CilFlavor::ValueType => Some(CilPrimitiveKind::ValueType),
            CilFlavor::GenericParameter { method, .. } => {
                if *method {
                    Some(CilPrimitiveKind::MVar)
                } else {
                    Some(CilPrimitiveKind::Var)
                }
            }
            _ => None,
        }
    }

    /// Check if this flavor is compatible with (assignable to) the target flavor
    ///
    /// Implements .NET primitive type compatibility rules including:
    /// - Exact type matching
    /// - Primitive widening conversions (byte -> int -> long, etc.)
    /// - Reference type compatibility
    ///
    /// # Arguments
    /// * `target` - The target flavor to check compatibility against
    ///
    /// # Returns
    /// `true` if this flavor can be assigned to the target flavor
    #[must_use]
    pub fn is_compatible_with(&self, target: &CilFlavor) -> bool {
        // Exact match
        if self == target {
            return true;
        }

        // Primitive widening rules
        #[allow(clippy::match_same_arms)]
        match (self, target) {
            // Integer widening: smaller -> larger
            (CilFlavor::I1 | CilFlavor::U1, CilFlavor::I2 | CilFlavor::I4 | CilFlavor::I8) => true,
            (CilFlavor::I2, CilFlavor::I4 | CilFlavor::I8) => true,
            (CilFlavor::I4, CilFlavor::I8) => true,

            // Unsigned integer widening
            (CilFlavor::U1, CilFlavor::U2 | CilFlavor::U4 | CilFlavor::U8) => true,
            (CilFlavor::U2, CilFlavor::U4 | CilFlavor::U8) => true,
            (CilFlavor::U4, CilFlavor::U8) => true,

            // Float widening: float -> double
            (CilFlavor::R4, CilFlavor::R8) => true,

            // Integer to float (with potential precision loss)
            (
                CilFlavor::I1 | CilFlavor::U1 | CilFlavor::I2 | CilFlavor::U2 | CilFlavor::I4,
                CilFlavor::R4 | CilFlavor::R8,
            ) => true,
            (CilFlavor::I8 | CilFlavor::U4 | CilFlavor::U8, CilFlavor::R8) => true,

            // Any reference type to Object
            (source, CilFlavor::Object) if source.is_reference_type() => true,

            // All value types are compatible with ValueType
            (source, CilFlavor::ValueType) if source.is_value_type() => true,

            _ => false,
        }
    }

<<<<<<< HEAD
    #[test]
    fn test_cil_type_reference() {
        let type_ref = CilTypeReference::None;
        assert!(matches!(type_ref, CilTypeReference::None));

        let type_rc = Arc::new(CilType::new(
            Token::new(0x01000001),
            "System".to_string(),
            "Int32".to_string(),
            None,
            None,
            0,
            Arc::new(boxcar::Vec::new()),
            Arc::new(boxcar::Vec::new()),
            Some(CilFlavor::I4),
        ));

        let type_ref = CilTypeReference::TypeDef(CilTypeRef::from(type_rc.clone()));
        match type_ref {
            CilTypeReference::TypeDef(ref t) => {
                assert_eq!(t.token(), Some(Token::new(0x01000001)));
                assert_eq!(t.name(), Some("Int32".to_string()));
            }
            _ => panic!("Expected TypeDef variant"),
=======
    /// Check if this flavor can accept a constant of the given flavor
    ///
    /// This is more restrictive than general compatibility as constants
    /// require exact matches or safe widening conversions only.
    ///
    /// # Arguments
    /// * `constant_flavor` - The flavor of the constant value
    ///
    /// # Returns  
    /// `true` if a constant of the given flavor can be assigned to this type
    #[must_use]
    pub fn accepts_constant(&self, constant_flavor: &CilFlavor) -> bool {
        // Exact match is always allowed
        if self == constant_flavor {
            return true;
>>>>>>> f8ced21f
        }

        // For constants, we're more restrictive - only safe widening
        #[allow(clippy::match_same_arms)]
        match (constant_flavor, self) {
            // Integer literal widening (safe)
            (CilFlavor::I1, CilFlavor::I2 | CilFlavor::I4 | CilFlavor::I8) => true,
            (CilFlavor::I2, CilFlavor::I4 | CilFlavor::I8) => true,
            (CilFlavor::I4, CilFlavor::I8) => true,

            // Unsigned integer literal widening
            (CilFlavor::U1, CilFlavor::U2 | CilFlavor::U4 | CilFlavor::U8) => true,
            (CilFlavor::U2, CilFlavor::U4 | CilFlavor::U8) => true,
            (CilFlavor::U4, CilFlavor::U8) => true,

            // Float literal widening
            (CilFlavor::R4, CilFlavor::R8) => true,

<<<<<<< HEAD
    #[test]
    fn test_cil_modifier() {
        let type_rc = Arc::new(CilType::new(
            Token::new(0x01000001),
            "System.Runtime.InteropServices".to_string(),
            "InAttribute".to_string(),
            None,
            None,
            0,
            Arc::new(boxcar::Vec::new()),
            Arc::new(boxcar::Vec::new()),
            Some(CilFlavor::Class),
        ));

        let required_modifier = CilModifier {
            required: true,
            modifier: CilTypeRef::from(type_rc.clone()),
        };
        assert!(required_modifier.required);
        assert_eq!(
            required_modifier.modifier.name(),
            Some("InAttribute".to_string())
        );

        let optional_modifier = CilModifier {
            required: false,
            modifier: CilTypeRef::from(type_rc.clone()),
        };
        assert!(!optional_modifier.required);
        assert_eq!(
            optional_modifier.modifier.name(),
            Some("InAttribute".to_string())
        );
=======
            // String constants to Object
            (CilFlavor::String, CilFlavor::Object) => true,

            // Null constant to any reference type
            // Note: This would need special handling for null literals
            _ => false,
        }
>>>>>>> f8ced21f
    }
}<|MERGE_RESOLUTION|>--- conflicted
+++ resolved
@@ -434,32 +434,6 @@
         }
     }
 
-<<<<<<< HEAD
-    #[test]
-    fn test_cil_type_reference() {
-        let type_ref = CilTypeReference::None;
-        assert!(matches!(type_ref, CilTypeReference::None));
-
-        let type_rc = Arc::new(CilType::new(
-            Token::new(0x01000001),
-            "System".to_string(),
-            "Int32".to_string(),
-            None,
-            None,
-            0,
-            Arc::new(boxcar::Vec::new()),
-            Arc::new(boxcar::Vec::new()),
-            Some(CilFlavor::I4),
-        ));
-
-        let type_ref = CilTypeReference::TypeDef(CilTypeRef::from(type_rc.clone()));
-        match type_ref {
-            CilTypeReference::TypeDef(ref t) => {
-                assert_eq!(t.token(), Some(Token::new(0x01000001)));
-                assert_eq!(t.name(), Some("Int32".to_string()));
-            }
-            _ => panic!("Expected TypeDef variant"),
-=======
     /// Check if this flavor can accept a constant of the given flavor
     ///
     /// This is more restrictive than general compatibility as constants
@@ -475,7 +449,6 @@
         // Exact match is always allowed
         if self == constant_flavor {
             return true;
->>>>>>> f8ced21f
         }
 
         // For constants, we're more restrictive - only safe widening
@@ -494,41 +467,6 @@
             // Float literal widening
             (CilFlavor::R4, CilFlavor::R8) => true,
 
-<<<<<<< HEAD
-    #[test]
-    fn test_cil_modifier() {
-        let type_rc = Arc::new(CilType::new(
-            Token::new(0x01000001),
-            "System.Runtime.InteropServices".to_string(),
-            "InAttribute".to_string(),
-            None,
-            None,
-            0,
-            Arc::new(boxcar::Vec::new()),
-            Arc::new(boxcar::Vec::new()),
-            Some(CilFlavor::Class),
-        ));
-
-        let required_modifier = CilModifier {
-            required: true,
-            modifier: CilTypeRef::from(type_rc.clone()),
-        };
-        assert!(required_modifier.required);
-        assert_eq!(
-            required_modifier.modifier.name(),
-            Some("InAttribute".to_string())
-        );
-
-        let optional_modifier = CilModifier {
-            required: false,
-            modifier: CilTypeRef::from(type_rc.clone()),
-        };
-        assert!(!optional_modifier.required);
-        assert_eq!(
-            optional_modifier.modifier.name(),
-            Some("InAttribute".to_string())
-        );
-=======
             // String constants to Object
             (CilFlavor::String, CilFlavor::Object) => true,
 
@@ -536,6 +474,5 @@
             // Note: This would need special handling for null literals
             _ => false,
         }
->>>>>>> f8ced21f
     }
 }